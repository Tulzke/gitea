{{template "base/head" .}}
{{template "base/navbar" .}}
{{template "repo/nav" .}}
{{template "repo/toolbar" .}}
<div id="body" class="container">
    <div id="issue">
        <div id="issue-{issue.id}" class="issue-whole">
            <div class="issue-head clearfix">
                <div class="number pull-right">#{{.Issue.Index}}</div>
                <a class="author pull-left" href="/user/{{.Issue.Poster.Name}}"><img class="avatar" src="{{.Issue.Poster.AvatarLink}}" alt="" width="30"/></a>
                <h1 class="title pull-left">{{.Issue.Name}}</h1>
                <input id="issue-edit-title" class="form-control input-lg pull-left hidden" type="text" value="{issue.title}" data-ajax-rel="issue-save"/>
                <p class="info pull-left">
                    <a class="btn btn-default pull-right issue-edit" href="#" id="issue-edit-btn">Edit</a>
                    <a class="btn btn-danger pull-right issue-edit-cancel hidden" href="#">Cancel</a>
                    <a class="btn btn-primary pull-right issue-edit-save hidden" href="#" data-ajax="{issue.save.link}" data-ajax-name="issue-save">Save</a>
                    <span class="status label label-{{if .Issue.IsClosed}}danger{{else}}success{{end}}">{{if .Issue.IsClosed}}Closed{{else}}Open{{end}}</span>
                    <a href="/user/{{.Issue.Poster.Name}}" class="author"><strong>{{.Issue.Poster.Name}}</strong></a> opened this issue
                    <span class="time">{{TimeSince .Issue.Created}}</span> · {{.Issue.NumComments}} comments
                </p>
            </div>
            <div class="issue-main">
               <div class="panel panel-default issue-content">
                   <div class="panel-body markdown">
<<<<<<< HEAD
                      {{str2html .Issue.Content}}
=======
                       <div class="content">
                           {{.Issue.Content}}
                       </div>
                       <textarea class="form-control hidden" name="content" id="issue-edit-content" rows="10" data-ajax-rel="issue-save">content</textarea>
>>>>>>> e1e2eee5
                   </div>
               </div>
               {{range .Comments}}
               <div class="issue-child" id="issue-comment-{issue.comment.id}">
                   <a class="user pull-left" href="/user/{{.Poster.Name}}"><img class="avatar" src="{{.Poster.AvatarLink}}" alt=""/></a>
                   <div class="issue-content panel panel-default">
                       <div class="panel-heading">
                           <a href="/user/{{.Poster.Name}}" class="user">{{.Poster.Name}}</a> commented <span class="time">{{TimeSince .Created}}</span>
                           <a class="issue-comment-del pull-right issue-action" href="#" title="Edit Comment"><i class="fa fa-times-circle"></i></a>
                           <a class="issue-comment-edit pull-right issue-action" href="#" title="Remove Comment" data-url="{remove-link}"><i class="fa fa-edit"></i></a>
                           <span class="role label label-default pull-right">Owner</span>
                       </div>
                       <div class="panel-body markdown">
                          {{str2html .Content}}
                       </div>
                   </div>
                </div>
                {{end}}
                <hr class="issue-line"/>
                <div class="issue-child issue-reply">
                    <a class="user pull-left" href="/user/{{.SignedUser.Name}}"><img class="avatar" src="{{.SignedUser.AvatarLink}}" alt=""/></a>
                    <form class="panel panel-default issue-content" action="/{{.RepositoryLink}}/comment/new" method="post">
                        {{.CsrfTokenHtml}}
                        <div class="panel-body">
                            <div class="form-group">
                                <div class="md-help pull-right"><!-- todo help link -->
                                    Content with <a href="#">Markdown</a>
                                </div>
                                <ul class="nav nav-tabs" data-init="tabs">
                                    <li class="active"><a href="#issue-textarea" data-toggle="tab">Write</a></li>
                                    <li><a href="#issue-preview" data-toggle="tab">Preview</a></li>
                                </ul>
                                <div class="tab-content">
                                    <div class="tab-pane" id="issue-textarea">
                                        <div class="form-group">
                                            <input type="hidden" value="{{.Issue.Index}}" name="issueIndex"/>
                                            <textarea class="form-control" name="content" id="issue-reply-content" rows="10" placeholder="Write some content">{{.content}}</textarea>
                                        </div>
                                    </div>
                                    <div class="tab-pane" id="issue-preview">preview</div>
                                </div>
                            </div>
                            <div class="text-right">
                                <div class="form-group">
                                    <input type="hidden" value="id" name="repo-id"/>
                                    <button class="btn-default btn issue-open" id="issue-open-btn" data-origin="Open" data-text="Open & Comment">Open</button>&nbsp;&nbsp;
                                    <button class="btn-default btn issue-close" id="issue-close-btn" data-origin="Close" data-text="Close & Comment">Close</button>&nbsp;&nbsp;
                                    <button class="btn-success btn" id="issue-reply-btn">Comment</button>
                                </div>
                            </div>
                        </div>
                    </form>
                </div>
            </div><!--
            <div class="col-md-3">
                label assignment milestone dashboard
            </div>-->
        </div>
    </div>
</div>
{{template "base/footer" .}}<|MERGE_RESOLUTION|>--- conflicted
+++ resolved
@@ -22,14 +22,10 @@
             <div class="issue-main">
                <div class="panel panel-default issue-content">
                    <div class="panel-body markdown">
-<<<<<<< HEAD
-                      {{str2html .Issue.Content}}
-=======
                        <div class="content">
-                           {{.Issue.Content}}
+                           {{str2html .Issue.Content}}
                        </div>
                        <textarea class="form-control hidden" name="content" id="issue-edit-content" rows="10" data-ajax-rel="issue-save">content</textarea>
->>>>>>> e1e2eee5
                    </div>
                </div>
                {{range .Comments}}
